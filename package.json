--- conflicted
+++ resolved
@@ -1,23 +1,13 @@
 {
   "name": "com.arugula.collections",
-<<<<<<< HEAD
-  "version": "0.1.5",
-=======
   "version": "0.1.4",
->>>>>>> 59676f86
   "displayName": "Arugula.Collections",
   "description": "A small library of unmanaged collections for use with Unity DOTS.",
   "unity": "2020.1",
   "unityRelease": "3f1",
   "dependencies": {
-<<<<<<< HEAD
-    "com.unity.burst": "1.4.2",
-    "com.unity.collections": "0.14.0-preview.16",
-    "com.unity.jobs": "0.7.0-preview.17"
-=======
     "com.unity.burst": "1.3.9",
     "com.unity.collections": "0.14.0-preview.16"
->>>>>>> 59676f86
   },
   "author": {
     "name": "Lord Arugula"
