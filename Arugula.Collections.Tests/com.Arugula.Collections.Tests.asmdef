--- conflicted
+++ resolved
@@ -5,13 +5,8 @@
         "GUID:e0cd26848372d4e5c891c569017e11f1",
         "GUID:ebbea1c70c20149eea64c53647a70872",
         "GUID:2665a8d13d1b3f18800f46e256720795",
-<<<<<<< HEAD
-        "GUID:27619889b8ba8c24980f49ee34dbb44a",
-        "GUID:8a2eafa29b15f444eb6d74f94a930e1d"
-=======
         "GUID:8a2eafa29b15f444eb6d74f94a930e1d",
         "GUID:27619889b8ba8c24980f49ee34dbb44a"
->>>>>>> 0e3b4991
     ],
     "includePlatforms": [
         "Editor"
